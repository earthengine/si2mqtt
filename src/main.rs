--- conflicted
+++ resolved
@@ -250,16 +250,9 @@
 
 fn mqtt_publish(m: &Mosquitto, topic: &String, status: &HashMap<&str, String>) -> Result<(), std::io::Error> {
 	println!("STATUS {:?}", status);
-<<<<<<< HEAD
 	// for (k,v) in status {
 	// 	let t = format!("{}/{}", topic, k);
 	// 	let _mid = m.publish(t.as_str(), v.as_bytes(), 2, false);
 	// }
 	Ok(())
-=======
-	for (k,v) in status {
-		let t = format!("{}/{}", topic, k);
-		let _mid = m.publish(t.as_str(), v.as_bytes(), 2, false);
-	}
->>>>>>> cd197f65
 }